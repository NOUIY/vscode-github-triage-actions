/*---------------------------------------------------------------------------------------------
 *  Copyright (c) Microsoft Corporation. All rights reserved.
 *  Licensed under the MIT License. See LICENSE in the project root for license information.
 *--------------------------------------------------------------------------------------------*/

import { expect } from 'chai';
import { Comment } from '../api/api';
import { Testbed, TestbedIssue, TestbedIssueConstructorArgs } from '../api/testbed';
import {
	ACCEPT_MARKER,
	CREATE_MARKER,
	FeatureRequestConfig,
	FeatureRequestQueryer,
	REJECT_MARKER,
	WARN_MARKER,
} from './FeatureRequest';

const testConfig: FeatureRequestConfig = {
	milestones: {
		candidateName: 'candidateMilestoneName',
		candidateID: 1,
		backlogID: 2,
	},
	featureRequestLabel: 'featureRequestLabel',
	upvotesRequired: 3,
	numCommentsOverride: 4,
	labelsToExclude: [],
	comments: {
		init: 'initComment',
		warn: 'warnComment',
		accept: 'acceptComment',
		reject: 'rejectComment',
	},
	delays: {
		warn: 5,
		close: 6,
	},
};

const initalizeTestbed = (
	issueConfig: TestbedIssueConstructorArgs,
	comments: { body: string; daysAgo: number }[],
): { testbed: Testbed; issueTestbed: TestbedIssue } => {
	const issue = new TestbedIssue(
		{},
		{
			issue: issueConfig.issue,
			labels: issueConfig.labels,
			comments: comments.map((comment, index) => ({
				author: { name: 'rando' },
				body: comment.body,
				id: index,
				timestamp: Date.now() - comment.daysAgo * 24 * 60 * 60 * 1000,
			})),
		},
	);

	return {
		testbed: new Testbed({
			queryRunner: async function* () {
				yield [issue];
			},
		}),
		issueTestbed: issue,
	};
};

const getAllComments = async (issue: TestbedIssue): Promise<Comment[]> => {
<<<<<<< HEAD
	const comments: Comment[] = []
	for await (const page of issue.getComments()) comments.push(...page)
	return comments
}
=======
	const comments: Comment[] = [];
	for await (const page of issue.getComments()) comments.push(...page);
	return comments;
};
>>>>>>> d36190b8

describe('FeatureRequest', () => {
	describe('Queryer', () => {
		describe('Initial', () => {
			it('Does not add a comment to issues without the label', async () => {
				const { testbed, issueTestbed } = initalizeTestbed(
					{ issue: { milestoneId: testConfig.milestones.candidateID } },
					[],
				);
				await new FeatureRequestQueryer(testbed, testConfig).run();
				expect((await getAllComments(issueTestbed)).length).equal(0);
			});

			it('Does not add a comment to closed issues', async () => {
				const { testbed, issueTestbed } = initalizeTestbed(
					{
						issue: { open: false, milestoneId: testConfig.milestones.candidateID },
						labels: ['featureRequestLabel'],
					},
					[],
				);
				await new FeatureRequestQueryer(testbed, testConfig).run();
				expect((await getAllComments(issueTestbed)).length).equal(0);
			});

			it('Adds a comment to issues which have feature request label and candidate milestone but not init comment', async () => {
				const { testbed, issueTestbed } = initalizeTestbed(
					{
						issue: { milestoneId: testConfig.milestones.candidateID },
						labels: ['featureRequestLabel'],
					},
					[],
				);
				await new FeatureRequestQueryer(testbed, testConfig).run();
				expect((await getAllComments(issueTestbed)).length).equal(1);
				expect((await getAllComments(issueTestbed))[0].body).contains(CREATE_MARKER);
				expect((await getAllComments(issueTestbed))[0].body).contains('initComment');
			});

			it('Does not double add init comment', async () => {
				const { testbed, issueTestbed } = initalizeTestbed(
					{
						issue: { milestoneId: testConfig.milestones.candidateID },
						labels: ['featureRequestLabel'],
					},
					[],
				);
				await new FeatureRequestQueryer(testbed, testConfig).run();
				await new FeatureRequestQueryer(testbed, testConfig).run();
				expect((await getAllComments(issueTestbed)).length).equal(1);
			});
		});

		describe('Warning', () => {
			it('Adds a warning to issues which are nearing closure', async () => {
				const { testbed, issueTestbed } = initalizeTestbed(
					{
						issue: { milestoneId: testConfig.milestones.candidateID },
						labels: ['featureRequestLabel'],
					},
					[{ body: CREATE_MARKER + 'initComment', daysAgo: 2 }],
				);
				await new FeatureRequestQueryer(testbed, testConfig).run();
				expect((await getAllComments(issueTestbed)).length).equal(2);
				expect((await getAllComments(issueTestbed))[1].body).contains(WARN_MARKER);
				expect((await getAllComments(issueTestbed))[1].body).contains('warnComment');
			});

			it('Does not warn if the issue has a large conversation', async () => {
				const { testbed, issueTestbed } = initalizeTestbed(
					{
						issue: { milestoneId: testConfig.milestones.candidateID },
						labels: ['featureRequestLabel'],
					},
					[
						{ body: CREATE_MARKER + 'initComment', daysAgo: 2 },
						{ body: 'hello', daysAgo: 1.7 },
						{ body: 'cruel', daysAgo: 1.5 },
						{ body: 'cruel', daysAgo: 1.3 },
						{ body: 'world', daysAgo: 1 },
					],
				);
				await new FeatureRequestQueryer(testbed, testConfig).run();
				expect((await getAllComments(issueTestbed)).length).equal(5);
			});

			it('Does not double add a warning comment', async () => {
				const { testbed, issueTestbed } = initalizeTestbed(
					{
						issue: { milestoneId: testConfig.milestones.candidateID },
						labels: ['featureRequestLabel'],
					},
					[{ body: CREATE_MARKER + 'initComment', daysAgo: 2 }],
				);
				await new FeatureRequestQueryer(testbed, testConfig).run();
				await new FeatureRequestQueryer(testbed, testConfig).run();
				expect((await getAllComments(issueTestbed)).length).equal(2);
				expect((await getAllComments(issueTestbed))[1].body).contains(WARN_MARKER);
				expect((await getAllComments(issueTestbed))[1].body).contains('warnComment');
			});
		});

		describe('Rejecting', () => {
			it('Closes issues only after the proper days have passed since warning', async () => {
				const { testbed, issueTestbed } = initalizeTestbed(
					{
						issue: { milestoneId: testConfig.milestones.candidateID },
						labels: ['featureRequestLabel'],
					},
					[
						{ body: CREATE_MARKER + 'initComment', daysAgo: 7 },
						// warnComment delayed for wahtever reason. Issue should be closed until N days have passed, as thats that the warn comment says.
						{ body: WARN_MARKER + 'warnComment', daysAgo: 1 },
					],
				);
				await new FeatureRequestQueryer(testbed, testConfig).run();
				expect((await getAllComments(issueTestbed)).length).equal(2);
			});

			it('Closes & rejects issues which have not recieved enough upvotes', async () => {
				const { testbed, issueTestbed } = initalizeTestbed(
					{
						issue: { milestoneId: testConfig.milestones.candidateID },
						labels: ['featureRequestLabel'],
					},
					[
						{ body: CREATE_MARKER + 'initComment', daysAgo: 7 },
						{ body: WARN_MARKER + 'warnComment', daysAgo: 6 },
					],
				);
				await new FeatureRequestQueryer(testbed, testConfig).run();
				expect((await getAllComments(issueTestbed)).length).equal(3);
				expect((await getAllComments(issueTestbed))[2].body).contains(REJECT_MARKER);
				expect((await getAllComments(issueTestbed))[2].body).contains('rejectComment');
				expect(issueTestbed.issueConfig.issue.open).false;
			});

			it('Does not close issues which have an ongoing hearty conversation', async () => {
				const { testbed, issueTestbed } = initalizeTestbed(
					{
						issue: { milestoneId: testConfig.milestones.candidateID },
						labels: ['featureRequestLabel'],
					},
					[
						{ body: CREATE_MARKER + 'initComment', daysAgo: 7 },
						{ body: WARN_MARKER + 'warnComment', daysAgo: 6 },
						{ body: 'hello', daysAgo: 1.7 },
						{ body: 'cruel', daysAgo: 1.5 },
						{ body: 'cruel', daysAgo: 1.3 },
						{ body: 'world', daysAgo: 1 },
					],
				);
				await new FeatureRequestQueryer(testbed, testConfig).run();
				expect((await getAllComments(issueTestbed)).length).equal(6);
				expect(issueTestbed.issueConfig.issue.open).true;
			});
		});

		describe('Accepting', () => {
			it('Accepts issues which have sufficient upvotes', async () => {
				const { testbed, issueTestbed } = initalizeTestbed(
					{
						issue: {
							milestoneId: testConfig.milestones.candidateID,
							reactions: {
								'+1': 3,
								'-1': 0,
								confused: 0,
								eyes: 0,
								heart: 0,
								hooray: 0,
								laugh: 0,
								rocket: 0,
							},
						},
						labels: ['featureRequestLabel'],
					},
					[
						{ body: CREATE_MARKER + 'initComment', daysAgo: 7 },
						{ body: WARN_MARKER + 'warnComment', daysAgo: 6 },
						{ body: 'hello', daysAgo: 1.7 },
						{ body: 'cruel', daysAgo: 1.5 },
						{ body: 'cruel', daysAgo: 1.3 },
						{ body: 'world', daysAgo: 1 },
					],
				);
				await new FeatureRequestQueryer(testbed, testConfig).run();
				expect((await getAllComments(issueTestbed)).length).equal(7);
				expect(issueTestbed.issueConfig.issue.open).true;
				expect(issueTestbed.issueConfig.issue.milestoneId).equal(2);
				expect((await getAllComments(issueTestbed))[6].body).contains(ACCEPT_MARKER);
				expect((await getAllComments(issueTestbed))[6].body).contains('acceptComment');
			});

			it('Doesnt accept issues which simply have enough of any reactions', async () => {
				const { testbed, issueTestbed } = initalizeTestbed(
					{
						issue: {
							milestoneId: testConfig.milestones.candidateID,
							reactions: {
								'+1': 1,
								'-1': 1,
								confused: 1,
								eyes: 1,
								heart: 1,
								hooray: 1,
								laugh: 1,
								rocket: 1,
							},
						},
						labels: ['featureRequestLabel'],
					},
					[{ body: CREATE_MARKER + 'initComment', daysAgo: 0 }],
				);
				await new FeatureRequestQueryer(testbed, testConfig).run();
				expect((await getAllComments(issueTestbed)).length).equal(1);
			});
		});
	});
});<|MERGE_RESOLUTION|>--- conflicted
+++ resolved
@@ -39,6 +39,7 @@
 
 const initalizeTestbed = (
 	issueConfig: TestbedIssueConstructorArgs,
+	milestoneId: number,
 	comments: { body: string; daysAgo: number }[],
 ): { testbed: Testbed; issueTestbed: TestbedIssue } => {
 	const issue = new TestbedIssue(
@@ -55,6 +56,8 @@
 		},
 	);
 
+	void issue.setMilestone(milestoneId);
+
 	return {
 		testbed: new Testbed({
 			queryRunner: async function* () {
@@ -66,24 +69,18 @@
 };
 
 const getAllComments = async (issue: TestbedIssue): Promise<Comment[]> => {
-<<<<<<< HEAD
-	const comments: Comment[] = []
-	for await (const page of issue.getComments()) comments.push(...page)
-	return comments
-}
-=======
 	const comments: Comment[] = [];
 	for await (const page of issue.getComments()) comments.push(...page);
 	return comments;
 };
->>>>>>> d36190b8
 
 describe('FeatureRequest', () => {
 	describe('Queryer', () => {
 		describe('Initial', () => {
 			it('Does not add a comment to issues without the label', async () => {
 				const { testbed, issueTestbed } = initalizeTestbed(
-					{ issue: { milestoneId: testConfig.milestones.candidateID } },
+					{ issue: {} },
+					testConfig.milestones.candidateID,
 					[],
 				);
 				await new FeatureRequestQueryer(testbed, testConfig).run();
@@ -93,9 +90,11 @@
 			it('Does not add a comment to closed issues', async () => {
 				const { testbed, issueTestbed } = initalizeTestbed(
 					{
-						issue: { open: false, milestoneId: testConfig.milestones.candidateID },
-						labels: ['featureRequestLabel'],
-					},
+						issue: { open: false },
+						labels: ['featureRequestLabel'],
+					},
+					testConfig.milestones.candidateID,
+
 					[],
 				);
 				await new FeatureRequestQueryer(testbed, testConfig).run();
@@ -105,9 +104,11 @@
 			it('Adds a comment to issues which have feature request label and candidate milestone but not init comment', async () => {
 				const { testbed, issueTestbed } = initalizeTestbed(
 					{
-						issue: { milestoneId: testConfig.milestones.candidateID },
-						labels: ['featureRequestLabel'],
-					},
+						issue: {},
+						labels: ['featureRequestLabel'],
+					},
+					testConfig.milestones.candidateID,
+
 					[],
 				);
 				await new FeatureRequestQueryer(testbed, testConfig).run();
@@ -119,9 +120,11 @@
 			it('Does not double add init comment', async () => {
 				const { testbed, issueTestbed } = initalizeTestbed(
 					{
-						issue: { milestoneId: testConfig.milestones.candidateID },
-						labels: ['featureRequestLabel'],
-					},
+						issue: {},
+						labels: ['featureRequestLabel'],
+					},
+					testConfig.milestones.candidateID,
+
 					[],
 				);
 				await new FeatureRequestQueryer(testbed, testConfig).run();
@@ -134,9 +137,11 @@
 			it('Adds a warning to issues which are nearing closure', async () => {
 				const { testbed, issueTestbed } = initalizeTestbed(
 					{
-						issue: { milestoneId: testConfig.milestones.candidateID },
-						labels: ['featureRequestLabel'],
-					},
+						issue: {},
+						labels: ['featureRequestLabel'],
+					},
+					testConfig.milestones.candidateID,
+
 					[{ body: CREATE_MARKER + 'initComment', daysAgo: 2 }],
 				);
 				await new FeatureRequestQueryer(testbed, testConfig).run();
@@ -148,9 +153,11 @@
 			it('Does not warn if the issue has a large conversation', async () => {
 				const { testbed, issueTestbed } = initalizeTestbed(
 					{
-						issue: { milestoneId: testConfig.milestones.candidateID },
-						labels: ['featureRequestLabel'],
-					},
+						issue: {},
+						labels: ['featureRequestLabel'],
+					},
+					testConfig.milestones.candidateID,
+
 					[
 						{ body: CREATE_MARKER + 'initComment', daysAgo: 2 },
 						{ body: 'hello', daysAgo: 1.7 },
@@ -166,9 +173,11 @@
 			it('Does not double add a warning comment', async () => {
 				const { testbed, issueTestbed } = initalizeTestbed(
 					{
-						issue: { milestoneId: testConfig.milestones.candidateID },
-						labels: ['featureRequestLabel'],
-					},
+						issue: {},
+						labels: ['featureRequestLabel'],
+					},
+					testConfig.milestones.candidateID,
+
 					[{ body: CREATE_MARKER + 'initComment', daysAgo: 2 }],
 				);
 				await new FeatureRequestQueryer(testbed, testConfig).run();
@@ -183,9 +192,11 @@
 			it('Closes issues only after the proper days have passed since warning', async () => {
 				const { testbed, issueTestbed } = initalizeTestbed(
 					{
-						issue: { milestoneId: testConfig.milestones.candidateID },
-						labels: ['featureRequestLabel'],
-					},
+						issue: {},
+						labels: ['featureRequestLabel'],
+					},
+					testConfig.milestones.candidateID,
+
 					[
 						{ body: CREATE_MARKER + 'initComment', daysAgo: 7 },
 						// warnComment delayed for wahtever reason. Issue should be closed until N days have passed, as thats that the warn comment says.
@@ -199,9 +210,11 @@
 			it('Closes & rejects issues which have not recieved enough upvotes', async () => {
 				const { testbed, issueTestbed } = initalizeTestbed(
 					{
-						issue: { milestoneId: testConfig.milestones.candidateID },
-						labels: ['featureRequestLabel'],
-					},
+						issue: {},
+						labels: ['featureRequestLabel'],
+					},
+					testConfig.milestones.candidateID,
+
 					[
 						{ body: CREATE_MARKER + 'initComment', daysAgo: 7 },
 						{ body: WARN_MARKER + 'warnComment', daysAgo: 6 },
@@ -217,9 +230,11 @@
 			it('Does not close issues which have an ongoing hearty conversation', async () => {
 				const { testbed, issueTestbed } = initalizeTestbed(
 					{
-						issue: { milestoneId: testConfig.milestones.candidateID },
-						labels: ['featureRequestLabel'],
-					},
+						issue: {},
+						labels: ['featureRequestLabel'],
+					},
+					testConfig.milestones.candidateID,
+
 					[
 						{ body: CREATE_MARKER + 'initComment', daysAgo: 7 },
 						{ body: WARN_MARKER + 'warnComment', daysAgo: 6 },
@@ -240,7 +255,6 @@
 				const { testbed, issueTestbed } = initalizeTestbed(
 					{
 						issue: {
-							milestoneId: testConfig.milestones.candidateID,
 							reactions: {
 								'+1': 3,
 								'-1': 0,
@@ -254,6 +268,8 @@
 						},
 						labels: ['featureRequestLabel'],
 					},
+					testConfig.milestones.candidateID,
+
 					[
 						{ body: CREATE_MARKER + 'initComment', daysAgo: 7 },
 						{ body: WARN_MARKER + 'warnComment', daysAgo: 6 },
@@ -266,7 +282,7 @@
 				await new FeatureRequestQueryer(testbed, testConfig).run();
 				expect((await getAllComments(issueTestbed)).length).equal(7);
 				expect(issueTestbed.issueConfig.issue.open).true;
-				expect(issueTestbed.issueConfig.issue.milestoneId).equal(2);
+				expect(issueTestbed.issueConfig.issue.milestone?.milestoneId).equal(2);
 				expect((await getAllComments(issueTestbed))[6].body).contains(ACCEPT_MARKER);
 				expect((await getAllComments(issueTestbed))[6].body).contains('acceptComment');
 			});
@@ -275,7 +291,6 @@
 				const { testbed, issueTestbed } = initalizeTestbed(
 					{
 						issue: {
-							milestoneId: testConfig.milestones.candidateID,
 							reactions: {
 								'+1': 1,
 								'-1': 1,
@@ -289,6 +304,7 @@
 						},
 						labels: ['featureRequestLabel'],
 					},
+					testConfig.milestones.candidateID,
 					[{ body: CREATE_MARKER + 'initComment', daysAgo: 0 }],
 				);
 				await new FeatureRequestQueryer(testbed, testConfig).run();
