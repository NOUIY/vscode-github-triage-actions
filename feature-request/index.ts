--- conflicted
+++ resolved
@@ -3,13 +3,8 @@
  *  Licensed under the MIT License. See LICENSE in the project root for license information.
  *--------------------------------------------------------------------------------------------*/
 
-<<<<<<< HEAD
-import { OctoKit, OctoKitIssue } from '../api/octokit'
-import { getInput, getRequiredInput } from '../common/utils'
-=======
 import { OctoKit, OctoKitIssue } from '../api/octokit';
 import { getInput, getRequiredInput } from '../common/utils';
->>>>>>> d36190b8
 import {
 	FeatureRequestConfig,
 	FeatureRequestOnLabel,
@@ -62,15 +57,9 @@
 	async onMilestoned(github: OctoKitIssue) {
 		await new FeatureRequestOnMilestone(
 			github,
-<<<<<<< HEAD
-			config.comments.init,
-			config.milestones.candidateID,
-		).run()
-=======
 			config.comments.init!,
 			config.milestones.candidateID,
 		).run();
->>>>>>> d36190b8
 	}
 }
 
