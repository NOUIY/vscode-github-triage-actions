--- conflicted
+++ resolved
@@ -242,11 +242,7 @@
                 state: 'closed',
             })
                 .catch((e) => {
-<<<<<<< HEAD
-                utils_1.safeLog('error closing issue:', e);
-=======
                 (0, utils_1.safeLog)('error closing issue:', e);
->>>>>>> d36190b8
             });
     }
     async lockIssue() {
