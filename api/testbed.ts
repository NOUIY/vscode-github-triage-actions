/*---------------------------------------------------------------------------------------------
 *  Copyright (c) Microsoft Corporation. All rights reserved.
 *  Licensed under the MIT License. See LICENSE in the project root for license information.
 *--------------------------------------------------------------------------------------------*/

import { safeLog } from '../common/utils';
import { Comment, GitHub, GitHubIssue, Issue, Query, User } from './api';

type TestbedConfig = {
	globalLabels: string[];
	configs: Record<string, any>;
	writers: string[];
	releasedCommits: string[];
	queryRunner: (query: Query) => AsyncIterableIterator<(TestbedIssueConstructorArgs | TestbedIssue)[]>;
};

export type TestbedConstructorArgs = Partial<TestbedConfig>;

export class Testbed implements GitHub {
	public config: TestbedConfig;

	constructor(config?: TestbedConstructorArgs) {
		this.config = {
			globalLabels: config?.globalLabels ?? [],
			configs: config?.configs ?? {},
			writers: config?.writers ?? [],
			releasedCommits: config?.releasedCommits ?? [],
			queryRunner:
				config?.queryRunner ??
				async function* () {
					yield [];
				},
		};
	}

	async *query(query: Query): AsyncIterableIterator<GitHubIssue[]> {
		for await (const page of this.config.queryRunner(query)) {
			yield page.map((issue) =>
				issue instanceof TestbedIssue ? issue : new TestbedIssue(this.config, issue),
			);
		}
	}

	async createIssue(_owner: string, _repo: string, _title: string, _body: string): Promise<void> {
		// pass...
	}

	async readConfig(path: string): Promise<any> {
		return JSON.parse(JSON.stringify(this.config.configs[path]));
	}

	async hasWriteAccess(user: User): Promise<boolean> {
		return this.config.writers.includes(user.name);
	}

	async repoHasLabel(label: string): Promise<boolean> {
		return this.config.globalLabels.includes(label);
	}

	async createLabel(label: string, _color: string, _description: string): Promise<void> {
		this.config.globalLabels.push(label);
	}

	async deleteLabel(labelToDelete: string): Promise<void> {
		this.config.globalLabels = this.config.globalLabels.filter((label) => label !== labelToDelete);
	}

	async releaseContainsCommit(_release: string, commit: string): Promise<'yes' | 'no' | 'unknown'> {
		return this.config.releasedCommits.includes(commit) ? 'yes' : 'no';
	}

	async dispatch(title: string): Promise<void> {
		safeLog('dispatching for', title);
	}
}

type TestbedIssueConfig = {
	issue: Omit<Issue, 'labels'>;
	comments: Comment[];
	labels: string[];
	closingCommit: { hash: string | undefined; timestamp: number } | undefined;
};

export type TestbedIssueConstructorArgs = Partial<Omit<TestbedIssueConfig, 'issue'>> & {
	issue?: Partial<Omit<Issue, 'labels'>>;
};

export class TestbedIssue extends Testbed implements GitHubIssue {
	public issueConfig: TestbedIssueConfig;

	constructor(globalConfig?: TestbedConstructorArgs, issueConfig?: TestbedIssueConstructorArgs) {
		super(globalConfig);
		issueConfig = issueConfig ?? {};
		issueConfig.comments = issueConfig?.comments ?? [];
		issueConfig.labels = issueConfig?.labels ?? [];
		issueConfig.issue = {
			author: { name: 'JacksonKearl' },
			body: 'issue body',
			locked: false,
			numComments: issueConfig?.comments?.length || 0,
			number: 1,
			open: true,
			title: 'issue title',
			assignee: undefined,
			reactions: {
				'+1': 0,
				'-1': 0,
				confused: 0,
				eyes: 0,
				heart: 0,
				hooray: 0,
				laugh: 0,
				rocket: 0,
			},
			closedAt: undefined,
			createdAt: +new Date(),
			updatedAt: +new Date(),
			...issueConfig.issue,
		};

		this.issueConfig = issueConfig as TestbedIssueConfig;
	}

	async addAssignee(assignee: string): Promise<void> {
		this.issueConfig.issue.assignee = assignee;
	}

	async removeAssignee(): Promise<void> {
		this.issueConfig.issue.assignee = undefined;
	}

	async setMilestone(milestoneId: number): Promise<void> {
<<<<<<< HEAD
		if (this.issueConfig.issue.milestone) {
			this.issueConfig.issue.milestone.milestoneId = milestoneId
		} else {
			this.issueConfig.issue.milestone = {
				milestoneId,
				title: '',
				description: '',
				dueOn: '',
				closedAt: '',
				createdAt: '',
				numClosedIssues: 0,
				numOpenIssues: 0,
			}
		}
=======
		this.issueConfig.issue.milestoneId = milestoneId;
>>>>>>> 0e471548
	}

	async getIssue(): Promise<Issue> {
		const labels = [...this.issueConfig.labels];
		return { ...this.issueConfig.issue, labels };
	}

	async postComment(body: string, author?: string): Promise<void> {
		this.issueConfig.comments.push({
			author: { name: author ?? 'bot' },
			body,
			id: Math.random(),
			timestamp: +new Date(),
		});
	}

	async deleteComment(id: number): Promise<void> {
		this.issueConfig.comments = this.issueConfig.comments.filter((comment) => comment.id !== id);
	}

	async *getComments(last?: boolean): AsyncIterableIterator<Comment[]> {
		yield last
			? [this.issueConfig.comments[this.issueConfig.comments.length - 1]]
			: this.issueConfig.comments;
	}

	async addLabel(label: string): Promise<void> {
		this.issueConfig.labels.push(label);
	}

	async removeLabel(labelToDelete: string): Promise<void> {
		this.issueConfig.labels = this.issueConfig.labels.filter((label) => label !== labelToDelete);
	}

	async closeIssue(): Promise<void> {
		this.issueConfig.issue.open = false;
	}

	async lockIssue(): Promise<void> {
		this.issueConfig.issue.locked = true;
	}

	async unlockIssue(): Promise<void> {
		this.issueConfig.issue.locked = false;
	}

	async getClosingInfo(): Promise<{ hash: string | undefined; timestamp: number } | undefined> {
		return this.issueConfig.closingCommit;
	}
}<|MERGE_RESOLUTION|>--- conflicted
+++ resolved
@@ -130,9 +130,8 @@
 	}
 
 	async setMilestone(milestoneId: number): Promise<void> {
-<<<<<<< HEAD
 		if (this.issueConfig.issue.milestone) {
-			this.issueConfig.issue.milestone.milestoneId = milestoneId
+			this.issueConfig.issue.milestone.milestoneId = milestoneId;
 		} else {
 			this.issueConfig.issue.milestone = {
 				milestoneId,
@@ -143,11 +142,8 @@
 				createdAt: '',
 				numClosedIssues: 0,
 				numOpenIssues: 0,
-			}
+			};
 		}
-=======
-		this.issueConfig.issue.milestoneId = milestoneId;
->>>>>>> 0e471548
 	}
 
 	async getIssue(): Promise<Issue> {
