/*---------------------------------------------------------------------------------------------
 *  Copyright (c) Microsoft Corporation. All rights reserved.
 *  Licensed under the MIT License. See LICENSE in the project root for license information.
 *--------------------------------------------------------------------------------------------*/

<<<<<<< HEAD
import { GitHub as GitHubAPI } from '@actions/github'
import { Octokit } from '@octokit/rest'
import { exec } from 'child_process'
import { safeLog } from '../common/utils'
import { Comment, GitHub, GitHubIssue, Issue, Milestone, Query, User } from './api'
=======
import { GitHub as GitHubAPI } from '@actions/github';
import { Octokit } from '@octokit/rest';
import { exec } from 'child_process';
import { safeLog } from '../common/utils';
import { Comment, GitHub, GitHubIssue, Issue, Query, User } from './api';
>>>>>>> 0e471548

let numRequests = 0;
export const getNumRequests = () => numRequests;

export class OctoKit implements GitHub {
	private _octokit: GitHubAPI;
	protected get octokit(): GitHubAPI {
		numRequests++;
		return this._octokit;
	}

	// when in readonly mode, record labels just-created so at to not throw unneccesary errors
	protected mockLabels: Set<string> = new Set();

	constructor(
		protected token: string,
		protected params: { repo: string; owner: string },
		protected options: { readonly: boolean } = { readonly: false },
	) {
		this._octokit = new GitHubAPI(token);
	}

	getIssueByNumber(number: number) {
		return new OctoKitIssue(this.token, this.params, { number: number });
	}

	// TODO: just iterate over the issues in a page here instead of making caller do it
	async *query(query: Query): AsyncIterableIterator<GitHubIssue[]> {
		const q = query.q + ` repo:${this.params.owner}/${this.params.repo}`;

		const options = this.octokit.search.issuesAndPullRequests.endpoint.merge({
			...query,
			q,
			per_page: 100,
			headers: { Accept: 'application/vnd.github.squirrel-girl-preview+json' },
		});

		let pageNum = 0;

		const timeout = async () => {
			if (pageNum < 2) {
				/* pass */
			} else if (pageNum < 4) {
				await new Promise((resolve) => setTimeout(resolve, 10000));
			} else {
				await new Promise((resolve) => setTimeout(resolve, 30000));
			}
		};

		for await (const pageResponse of this.octokit.paginate.iterator(options)) {
			await timeout();
			numRequests++;
			const page: Array<Octokit.SearchIssuesAndPullRequestsResponseItemsItem> = pageResponse.data;
			safeLog(`Page ${++pageNum}: ${page.map(({ number }) => number).join(' ')}`);
			yield page.map(
				(issue) =>
					new OctoKitIssue(this.token, this.params, this.octokitIssueToIssue(issue), this.options),
			);
		}
	}

	async createIssue(owner: string, repo: string, title: string, body: string): Promise<void> {
		safeLog(`Creating issue \`${title}\` on ${owner}/${repo}`);
		if (!this.options.readonly) await this.octokit.issues.create({ owner, repo, title, body });
	}

	protected octokitIssueToIssue(
		issue: Octokit.IssuesGetResponse | Octokit.SearchIssuesAndPullRequestsResponseItemsItem,
	): Issue {
		return {
			author: { name: issue.user.login, isGitHubApp: issue.user.type === 'Bot' },
			body: issue.body,
			number: issue.number,
			title: issue.title,
			isPr: !!issue.pull_request?.html_url,
			labels: (issue.labels as Octokit.IssuesGetLabelResponse[]).map((label) => label.name),
			open: issue.state === 'open',
			locked: (issue as any).locked,
			numComments: issue.comments,
			reactions: (issue as any).reactions,
			assignee: issue.assignee?.login ?? (issue as Octokit.IssuesGetResponse).assignees?.[0]?.login,
			assignees:
				(issue as Octokit.IssuesGetResponse).assignees?.map((assignee) => assignee.login) ?? [],
			milestone: issue.milestone ? this.octokitMilestoneToMilestone(issue.milestone) : null,
			createdAt: +new Date(issue.created_at),
			updatedAt: +new Date(issue.updated_at),
			closedAt: issue.closed_at ? +new Date(issue.closed_at as unknown as string) : undefined,
		};
	}

<<<<<<< HEAD
	protected octokitMilestoneToMilestone(milestone: Octokit.IssuesGetResponseMilestone): Milestone {
		return {
			title: milestone.title,
			closedAt: milestone.closed_at,
			dueOn: milestone.due_on,
			milestoneId: milestone.id,
			createdAt: milestone.created_at,
			description: milestone.description,
			numClosedIssues: milestone.closed_issues,
			numOpenIssues: milestone.open_issues,
		}
	}

	private writeAccessCache: Record<string, boolean> = {}
=======
	private writeAccessCache: Record<string, boolean> = {};
>>>>>>> 0e471548
	async hasWriteAccess(user: User): Promise<boolean> {
		if (user.name in this.writeAccessCache) {
			safeLog('Got permissions from cache for ' + user);
			return this.writeAccessCache[user.name];
		}
		safeLog('Fetching permissions for ' + user);
		const permissions = (
			await this.octokit.repos.getCollaboratorPermissionLevel({
				...this.params,
				username: user.name,
			})
		).data.permission;
		return (this.writeAccessCache[user.name] = permissions === 'admin' || permissions === 'write');
	}

	async repoHasLabel(name: string): Promise<boolean> {
		try {
			await this.octokit.issues.getLabel({ ...this.params, name });
			return true;
		} catch (err) {
			const statusErorr = err as Octokit.HookError;
			if (statusErorr.status === 404) {
				return this.options.readonly && this.mockLabels.has(name);
			}
			throw err;
		}
	}

	async createLabel(name: string, color: string, description: string): Promise<void> {
		safeLog('Creating label ' + name);
		if (!this.options.readonly)
			await this.octokit.issues.createLabel({ ...this.params, color, description, name });
		else this.mockLabels.add(name);
	}

	async deleteLabel(name: string): Promise<void> {
		safeLog('Deleting label ' + name);
		try {
			if (!this.options.readonly) await this.octokit.issues.deleteLabel({ ...this.params, name });
		} catch (err) {
			const statusErorr = err as Octokit.HookError;
			if (statusErorr.status === 404) {
				return;
			}
			throw err;
		}
	}

	async readConfig(path: string): Promise<any> {
		safeLog('Reading config at ' + path);
		const repoPath = `.github/${path}.json`;
		try {
			const data = (await this.octokit.repos.getContents({ ...this.params, path: repoPath })).data;

			if ('type' in data && data.type === 'file') {
				if (data.encoding === 'base64' && data.content) {
					return JSON.parse(Buffer.from(data.content, 'base64').toString('utf-8'));
				}
				throw Error(`Could not read contents "${data.content}" in encoding "${data.encoding}"`);
			}
			throw Error('Found directory at config path when expecting file' + JSON.stringify(data));
		} catch (e) {
			throw Error('Error with config file at ' + repoPath + ': ' + JSON.stringify(e));
		}
	}

	async releaseContainsCommit(release: string, commit: string): Promise<'yes' | 'no' | 'unknown'> {
		const isHash = (s: string) => /^[a-fA-F0-9]*$/.test(s);
		if (!isHash(release) || !isHash(commit)) return 'unknown';
		return new Promise((resolve, reject) =>
			exec(`git -C ./repo merge-base --is-ancestor ${commit} ${release}`, (err) => {
				if (!err || err.code === 1) {
					resolve(!err ? 'yes' : 'no');
				} else if (err.message.includes(`Not a valid commit name ${release}`)) {
					// release branch is forked. Probably in endgame. Not released.
					resolve('no');
				} else if (err.message.includes(`Not a valid commit name ${commit}`)) {
					// commit is probably in a different repo.
					resolve('unknown');
				} else {
					reject(err);
				}
			}),
		);
	}

	async dispatch(title: string): Promise<void> {
		safeLog('Dispatching ' + title);
		if (!this.options.readonly)
			await this.octokit.repos.createDispatchEvent({ ...this.params, event_type: title });
	}
}

export class OctoKitIssue extends OctoKit implements GitHubIssue {
	constructor(
		token: string,
		protected params: { repo: string; owner: string },
		private issueData: { number: number } | Issue,
		options: { readonly: boolean } = { readonly: false },
	) {
		super(token, params, options);
		safeLog('running bot on issue', issueData.number);
	}

	async addAssignee(assignee: string): Promise<void> {
		safeLog('Adding assignee ' + assignee + ' to ' + this.issueData.number);
		if (!this.options.readonly) {
			await this.octokit.issues.addAssignees({
				...this.params,
				issue_number: this.issueData.number,
				assignees: [assignee],
			});
		}
	}

	async removeAssignee(assignee: string): Promise<void> {
		safeLog('Removing assignee ' + assignee + ' to ' + this.issueData.number);
		if (!this.options.readonly) {
			await this.octokit.issues.removeAssignees({
				...this.params,
				issue_number: this.issueData.number,
				assignees: [assignee],
			});
		}
	}

	async closeIssue(): Promise<void> {
		safeLog('Closing issue ' + this.issueData.number);
		if (!this.options.readonly)
			await this.octokit.issues
				.update({
					...this.params,
					issue_number: this.issueData.number,
					state: 'closed',
				})
				.catch((e) => {
					safeLog('error closing issue:', e);
				});
	}

	async lockIssue(): Promise<void> {
		safeLog('Locking issue ' + this.issueData.number);
		if (!this.options.readonly)
			await this.octokit.issues.lock({ ...this.params, issue_number: this.issueData.number });
	}

	async unlockIssue(): Promise<void> {
		safeLog('Unlocking issue ' + this.issueData.number);
		if (!this.options.readonly)
			await this.octokit.issues.unlock({ ...this.params, issue_number: this.issueData.number });
	}

	async getIssue(): Promise<Issue> {
		if (isIssue(this.issueData)) {
			safeLog('Got issue data from query result ' + this.issueData.number);
			return this.issueData;
		}

		safeLog('Fetching issue ' + this.issueData.number);
		const issue = (
			await this.octokit.issues.get({
				...this.params,
				issue_number: this.issueData.number,
				mediaType: { previews: ['squirrel-girl'] },
			})
		).data;
		return (this.issueData = this.octokitIssueToIssue(issue));
	}

	async postComment(body: string): Promise<void> {
		safeLog(`Posting comment on ${this.issueData.number}`);
		if (!this.options.readonly)
			await this.octokit.issues.createComment({
				...this.params,
				issue_number: this.issueData.number,
				body,
			});
	}

	async deleteComment(id: number): Promise<void> {
		safeLog(`Deleting comment ${id} on ${this.issueData.number}`);
		if (!this.options.readonly)
			await this.octokit.issues.deleteComment({
				owner: this.params.owner,
				repo: this.params.repo,
				comment_id: id,
			});
	}

	async setMilestone(milestoneId: number) {
		safeLog(`Setting milestone for ${this.issueData.number} to ${milestoneId}`);
		if (!this.options.readonly)
			await this.octokit.issues.update({
				...this.params,
				issue_number: this.issueData.number,
				milestone: milestoneId,
			});
	}

	async *getComments(last?: boolean): AsyncIterableIterator<Comment[]> {
		safeLog('Fetching comments for ' + this.issueData.number);

		const response = this.octokit.paginate.iterator(
			this.octokit.issues.listComments.endpoint.merge({
				...this.params,
				issue_number: this.issueData.number,
				per_page: 100,
				...(last ? { per_page: 1, page: (await this.getIssue()).numComments } : {}),
			}),
		);

		for await (const page of response) {
			numRequests++;
			yield (page.data as Octokit.IssuesListCommentsResponseItem[]).map((comment) => ({
				author: { name: comment.user.login, isGitHubApp: comment.user.type === 'Bot' },
				body: comment.body,
				id: comment.id,
				timestamp: +new Date(comment.created_at),
			}));
		}
	}

	async addLabel(name: string): Promise<void> {
		safeLog(`Adding label ${name} to ${this.issueData.number}`);
		if (!(await this.repoHasLabel(name))) {
			throw Error(`Action could not execute becuase label ${name} is not defined.`);
		}
		if (!this.options.readonly)
			await this.octokit.issues.addLabels({
				...this.params,
				issue_number: this.issueData.number,
				labels: [name],
			});
	}

	async getAssigner(assignee: string): Promise<string> {
		const options = this.octokit.issues.listEventsForTimeline.endpoint.merge({
			...this.params,
			issue_number: this.issueData.number,
		});

		let assigner: string | undefined;

		for await (const event of this.octokit.paginate.iterator(options)) {
			numRequests++;
			const timelineEvents = event.data as Octokit.IssuesListEventsForTimelineResponseItem[];
			for (const timelineEvent of timelineEvents) {
				if (
					timelineEvent.event === 'assigned' &&
					(timelineEvent as any).assignee.login === assignee
				) {
					assigner = timelineEvent.actor.login;
				}
			}
			if (assigner) {
				break;
			}
		}

		if (!assigner) {
			throw Error('Expected to find ' + assignee + ' in issue timeline but did not.');
		}

		return assigner;
	}

	async removeLabel(name: string): Promise<void> {
		safeLog(`Removing label ${name} from ${this.issueData.number}`);
		try {
			if (!this.options.readonly)
				await this.octokit.issues.removeLabel({
					...this.params,
					issue_number: this.issueData.number,
					name,
				});
		} catch (err) {
			const statusErorr = err as Octokit.HookError;
			if (statusErorr.status === 404) {
				safeLog(`Label ${name} not found on issue`);
				return;
			}
			throw err;
		}
	}

	async getClosingInfo(
		alreadyChecked: number[] = [],
	): Promise<{ hash: string | undefined; timestamp: number } | undefined> {
		if (alreadyChecked.includes(this.issueData.number)) {
			return undefined;
		}
		alreadyChecked.push(this.issueData.number);

		if ((await this.getIssue()).open) {
			return;
		}

		const closingHashComment =
			/(?:\\|\/)closedWith (?:https:\/\/github\.com\/microsoft\/vscode\/commit\/)?([a-fA-F0-9]{7,40})/;

		const options = this.octokit.issues.listEventsForTimeline.endpoint.merge({
			...this.params,
			issue_number: this.issueData.number,
		});
		let closingCommit: { hash: string | undefined; timestamp: number } | undefined;
		const crossReferencing: number[] = [];
		for await (const event of this.octokit.paginate.iterator(options)) {
			numRequests++;

			const timelineEvents = event.data as Octokit.IssuesListEventsForTimelineResponseItem[];
			for (const timelineEvent of timelineEvents) {
				if (
					(timelineEvent.event === 'closed' || timelineEvent.event === 'merged') &&
					timelineEvent.commit_id &&
					timelineEvent.commit_url
						.toLowerCase()
						.includes(`/${this.params.owner}/${this.params.repo}/`.toLowerCase())
				) {
					closingCommit = {
						hash: timelineEvent.commit_id,
						timestamp: +new Date(timelineEvent.created_at),
					};
				}
				if (timelineEvent.event === 'reopened') {
					closingCommit = undefined;
				}
				if (
					timelineEvent.event === 'commented' &&
					!((timelineEvent as any).body as string)?.includes('UNABLE_TO_LOCATE_COMMIT_MESSAGE') &&
					closingHashComment.test((timelineEvent as any).body)
				) {
					closingCommit = {
						hash: closingHashComment.exec((timelineEvent as any).body)![1],
						timestamp: +new Date(timelineEvent.created_at),
					};
				}
				if (
					timelineEvent.event === 'cross-referenced' &&
					(timelineEvent as any).source?.issue?.number &&
					(timelineEvent as any).source?.issue?.pull_request?.url.includes(
						`/${this.params.owner}/${this.params.repo}/`.toLowerCase(),
					)
				) {
					crossReferencing.push((timelineEvent as any).source.issue.number);
				}
			}
		}

		// If we dont have any closing info, try to get it from linked issues (PRs).
		// If there's a linked issue that was closed at almost the same time, guess it was a PR that closed this.
		if (!closingCommit) {
			for (const id of crossReferencing.reverse()) {
				const closed = await new OctoKitIssue(this.token, this.params, {
					number: id,
				}).getClosingInfo(alreadyChecked);

				if (closed) {
					if (Math.abs(closed.timestamp - ((await this.getIssue()).closedAt ?? 0)) < 5000) {
						closingCommit = closed;
						break;
					}
				}
			}
		}

		safeLog(`Got ${JSON.stringify(closingCommit)} as closing commit of ${this.issueData.number}`);
		return closingCommit;
	}
}

function isIssue(object: any): object is Issue {
	const isIssue =
		'author' in object &&
		'body' in object &&
		'title' in object &&
		'labels' in object &&
		'open' in object &&
		'locked' in object &&
		'number' in object &&
		'numComments' in object &&
		'reactions' in object &&
		'milestoneId' in object;

	return isIssue;
}<|MERGE_RESOLUTION|>--- conflicted
+++ resolved
@@ -3,19 +3,11 @@
  *  Licensed under the MIT License. See LICENSE in the project root for license information.
  *--------------------------------------------------------------------------------------------*/
 
-<<<<<<< HEAD
-import { GitHub as GitHubAPI } from '@actions/github'
-import { Octokit } from '@octokit/rest'
-import { exec } from 'child_process'
-import { safeLog } from '../common/utils'
-import { Comment, GitHub, GitHubIssue, Issue, Milestone, Query, User } from './api'
-=======
 import { GitHub as GitHubAPI } from '@actions/github';
 import { Octokit } from '@octokit/rest';
 import { exec } from 'child_process';
 import { safeLog } from '../common/utils';
-import { Comment, GitHub, GitHubIssue, Issue, Query, User } from './api';
->>>>>>> 0e471548
+import { Comment, GitHub, GitHubIssue, Issue, Milestone, Query, User } from './api';
 
 let numRequests = 0;
 export const getNumRequests = () => numRequests;
@@ -106,7 +98,6 @@
 		};
 	}
 
-<<<<<<< HEAD
 	protected octokitMilestoneToMilestone(milestone: Octokit.IssuesGetResponseMilestone): Milestone {
 		return {
 			title: milestone.title,
@@ -117,13 +108,10 @@
 			description: milestone.description,
 			numClosedIssues: milestone.closed_issues,
 			numOpenIssues: milestone.open_issues,
-		}
-	}
-
-	private writeAccessCache: Record<string, boolean> = {}
-=======
+		};
+	}
+
 	private writeAccessCache: Record<string, boolean> = {};
->>>>>>> 0e471548
 	async hasWriteAccess(user: User): Promise<boolean> {
 		if (user.name in this.writeAccessCache) {
 			safeLog('Got permissions from cache for ' + user);
